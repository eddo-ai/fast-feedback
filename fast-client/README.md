# FAST Feedback Client

This Next.js application provides the web interface for the FAST project, which helps educators analyze student work and generate feedback.

## Development

Use `pnpm` to install dependencies and start the development server:

```bash
pnpm install
pnpm dev
```

## Linting

Run lint checks with:

```bash
pnpm lint
```

<<<<<<< HEAD
For more commands and contribution guidelines, see [AGENTS.md](../AGENTS.md).
=======
Check out our [Next.js deployment documentation](https://nextjs.org/docs/app/building-your-application/deploying) for more details.

## Environment Variables

Create a `.env.local` file at the project root with the following variables:

```bash
POSTGRES_URL=postgres://user:password@localhost:5432/eddo
SUPABASE_URL=https://your-project.supabase.co
SUPABASE_ANON_KEY=your-anon-key
```

- `SUPABASE_URL` and `SUPABASE_ANON_KEY` are used if you want to connect to Supabase from the client or server. You can find these in your Supabase project dashboard under Project Settings > API.

Run the development server with `pnpm dev` and open http://localhost:3000.
>>>>>>> 484c71eb
<|MERGE_RESOLUTION|>--- conflicted
+++ resolved
@@ -19,9 +19,21 @@
 pnpm lint
 ```
 
-<<<<<<< HEAD
 For more commands and contribution guidelines, see [AGENTS.md](../AGENTS.md).
-=======
+
+## Learn More
+
+To learn more about Next.js, take a look at the following resources:
+
+- [Next.js Documentation](https://nextjs.org/docs) - learn about Next.js features and API.
+- [Learn Next.js](https://nextjs.org/learn) - an interactive Next.js tutorial.
+
+You can check out [the Next.js GitHub repository](https://github.com/vercel/next.js) - your feedback and contributions are welcome!
+
+## Deploy on Vercel
+
+The easiest way to deploy your Next.js app is to use the [Vercel Platform](https://vercel.com/new?utm_medium=default-template&filter=next.js&utm_source=create-next-app&utm_campaign=create-next-app-readme) from the creators of Next.js.
+
 Check out our [Next.js deployment documentation](https://nextjs.org/docs/app/building-your-application/deploying) for more details.
 
 ## Environment Variables
@@ -36,5 +48,4 @@
 
 - `SUPABASE_URL` and `SUPABASE_ANON_KEY` are used if you want to connect to Supabase from the client or server. You can find these in your Supabase project dashboard under Project Settings > API.
 
-Run the development server with `pnpm dev` and open http://localhost:3000.
->>>>>>> 484c71eb
+Run the development server with `pnpm dev` and open http://localhost:3000.